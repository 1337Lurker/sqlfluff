--- conflicted
+++ resolved
@@ -431,59 +431,6 @@
         # no subsegments to check. Return None.
         return None
 
-<<<<<<< HEAD
-    WhitespaceSegment = RawSegment.make(
-        " ", name="whitespace", type="whitespace", is_whitespace=True
-    )
-
-    @classmethod
-    def make_whitespace(cls, raw, pos_marker):
-        """Make a whitespace segment."""
-        return cls.WhitespaceSegment(raw=raw, pos_marker=pos_marker)
-
-    NewlineSegment = RawSegment.make("\n", name="newline", type="newline")
-
-    @classmethod
-    def make_newline(cls, pos_marker, raw=None):
-        """Make a newline segment."""
-        # Default the newline to \n
-        raw = raw or "\n"
-        return cls.NewlineSegment(raw=raw, pos_marker=pos_marker)
-
-    @classmethod
-    def make_keyword_class(cls, raw, must_exist=False):
-        """Make a keyword segment class."""
-        # For the name of the segment, we force the string to lowercase.
-        return KeywordSegment.make(raw.lower(), must_exist=must_exist)
-
-    @classmethod
-    def make_keyword(cls, raw, pos_marker):
-        """Make a keyword segment."""
-        # We require the class to already exist. This is necessary in order for
-        # the "--parallel" option to work correctly.
-        kws = cls.make_keyword_class(raw, must_exist=True)
-        # At the moment we let the rule dictate *case* here.
-        return kws(raw=raw, pos_marker=pos_marker)
-
-    @classmethod
-    def make_symbol_class(cls, raw, seg_type, name=None, must_exist=False):
-        """Make a symbol segment class."""
-        # For the name of the segment, we force the string to lowercase.
-        return SymbolSegment.make(
-            raw.lower(), name=name or seg_type, type=seg_type, must_exist=must_exist
-        )
-
-    @classmethod
-    def make_symbol(cls, raw, pos_marker, seg_type, name=None):
-        """Make a symbol segment."""
-        # We require the class to already exist. This is necessary in order for
-        # the "--parallel" option to work correctly.
-        symbol_seg = cls.make_symbol_class(raw, seg_type, name, must_exist=True)
-        # At the moment we let the rule dictate *case* here.
-        return symbol_seg(raw=raw, pos_marker=pos_marker)
-
-=======
->>>>>>> 777fadb2
     @staticmethod
     def matches_target_tuples(seg: BaseSegment, target_tuples: List[Tuple[str, str]]):
         """Does the given segment match any of the given type tuples."""
